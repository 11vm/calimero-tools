--- conflicted
+++ resolved
@@ -57,12 +57,6 @@
 import tuwien.auto.calimero.dptxlator.DPTXlator;
 import tuwien.auto.calimero.dptxlator.DPTXlatorBoolean;
 import tuwien.auto.calimero.dptxlator.TranslatorTypes;
-<<<<<<< HEAD
-=======
-import tuwien.auto.calimero.exception.KNXException;
-import tuwien.auto.calimero.exception.KNXFormatException;
-import tuwien.auto.calimero.exception.KNXIllegalArgumentException;
->>>>>>> 35e7799c
 import tuwien.auto.calimero.knxnetip.KNXnetIPConnection;
 import tuwien.auto.calimero.link.KNXNetworkLink;
 import tuwien.auto.calimero.link.KNXNetworkLinkFT12;
@@ -75,11 +69,8 @@
 import tuwien.auto.calimero.mgmt.ManagementClient;
 import tuwien.auto.calimero.mgmt.ManagementClientImpl;
 import tuwien.auto.calimero.mgmt.PropertyAccess;
-<<<<<<< HEAD
+import tuwien.auto.calimero.mgmt.PropertyAccess.PID;
 import tuwien.auto.calimero.tools.Main.ShutdownHandler;
-=======
-import tuwien.auto.calimero.mgmt.PropertyAccess.PID;
->>>>>>> 35e7799c
 
 /**
  * A tool for Calimero showing device information of a device in a KNX network.
@@ -254,53 +245,6 @@
 	}
 
 	/**
-<<<<<<< HEAD
-	 * Called by this tool on completion.
-	 * <p>
-	 *
-	 * @param thrown the thrown exception if operation completed due to a raised exception,
-	 *        <code>null</code> otherwise
-	 * @param canceled whether the operation got canceled before its planned end
-	 */
-	protected void onCompletion(final Exception thrown, final boolean canceled)
-	{
-		if (canceled)
-			out.info("reading device info canceled");
-		if (thrown != null)
-			out.error("completed", thrown);
-	}
-
-	// Best guess approach, loop and check. We might end up with invalid indices ...
-	private void findInterfaceObjects() throws KNXException, InterruptedException
-	{
-		// XXX this sucks, we always get a KNX timeout as we read past the last interface
-		// object. We would also hit a timeout if a device does not implement all required
-		// objects. I could use the IO property to check what objects are available,
-		// and query the KNXnet/IP parameters object on demand (KNX IP devices are still rare)
-
-		// device object is always 0, we can skip that here
-		try {
-			for (int i = 1; i < 30; ++i) {
-				final int type = toUnsigned(mc.readProperty(d, i, PropertyAccess.PID.OBJECT_TYPE,
-						1, 1));
-				if (type == addresstableObject)
-					addresstableObjectIdx = i;
-				else if (type == assoctableObject)
-					assoctableObjectIdx = i;
-				else if (type == appProgramObject)
-					appProgramObjectIdx = i;
-				else if (type == interfaceProgramObject)
-					interfaceProgramObjectIdx = i;
-				else if (type == knxnetipObject)
-					knxnetipObjectIdx = i;
-			}
-		}
-		catch (final KNXTimeoutException e) {
-			// we're past the last interface object
-		}
-	}
-
-=======
 	 * Invoked on successfully finishing reading the device information of a KNX device.
 	 *
 	 * @param device the KNX device address the information was read from
@@ -352,7 +296,6 @@
 		}
 	}
 
->>>>>>> 35e7799c
 	// read device info similar to ETS
 	private String readDeviceInfo() throws KNXException, InterruptedException
 	{
@@ -379,21 +322,11 @@
 		}
 
 		// Manufacturer ID (Device Object)
-<<<<<<< HEAD
-		final String manufacturerId = readUnsignedFormatted(deviceObjectIdx,
-				PropertyAccess.PID.MANUFACTURER_ID);
-		info.append("Manufacturer ID ").append(manufacturerId).append("\n");
-
-		// Order Info
-		final String orderInfo = readUnsignedFormatted(deviceObjectIdx,
-				PropertyAccess.PID.ORDER_INFO);
-=======
 		final String manufacturerId = readUnsignedFormatted(deviceObjectIdx, PID.MANUFACTURER_ID);
 		info.append("Manufacturer ID ").append(manufacturerId).append("\n");
 
 		// Order Info
 		final String orderInfo = readUnsignedFormatted(deviceObjectIdx, PID.ORDER_INFO);
->>>>>>> 35e7799c
 		info.append("Order info ").append(orderInfo).append("\n");
 
 		// Serial Number
@@ -404,21 +337,11 @@
 		}
 
 		// Physical PEI Type
-<<<<<<< HEAD
-		final String physicalPeiType = readUnsignedFormatted(deviceObjectIdx,
-				PropertyAccess.PID.PEI_TYPE);
-		info.append("Physical PEI type ").append(physicalPeiType).append("\n");
-
-		// Required PEI Type (Application Program Object)
-		final String requiredPeiType = readUnsignedFormatted(appProgramObjectIdx,
-				PropertyAccess.PID.PEI_TYPE);
-=======
 		final String physicalPeiType = readUnsignedFormatted(deviceObjectIdx, PID.PEI_TYPE);
 		info.append("Physical PEI type ").append(physicalPeiType).append("\n");
 
 		// Required PEI Type (Application Program Object)
 		final String requiredPeiType = readUnsignedFormatted(appProgramObjectIdx, PID.PEI_TYPE);
->>>>>>> 35e7799c
 		info.append("Required PEI type ").append(requiredPeiType).append("\n");
 
 		// Hardware Type
@@ -441,12 +364,7 @@
 		}
 
 		// Firmware Revision
-<<<<<<< HEAD
-		final String firmwareRev = readUnsignedFormatted(deviceObjectIdx,
-				PropertyAccess.PID.FIRMWARE_REVISION);
-=======
 		final String firmwareRev = readUnsignedFormatted(deviceObjectIdx, PID.FIRMWARE_REVISION);
->>>>>>> 35e7799c
 		info.append("Firmware revision ").append(firmwareRev).append("\n");
 
 		// System B has mask version 0x07B0 or 0x17B0 and provides error code property
@@ -486,11 +404,7 @@
 
 		// MAC Address
 		data = read(knxnetipObjectIdx, PropertyAccess.PID.MAC_ADDRESS);
-<<<<<<< HEAD
-		info.append("MAC address ").append(DataUnitBuilder.toHex(data, " ")).append('\n');
-=======
 		info.append("MAC address: ").append(DataUnitBuilder.toHex(data, " ")).append('\n');
->>>>>>> 35e7799c
 		// Current IP Assignment
 		data = read(knxnetipObjectIdx, PropertyAccess.PID.CURRENT_IP_ASSIGNMENT_METHOD);
 		info.append("Current IP assignment method: ").append(toIPAssignmentString(data))
@@ -548,38 +462,18 @@
 		final String ttl = readUnsignedFormatted(knxnetipObjectIdx, PropertyAccess.PID.TTL);
 		info.append("TTL ").append(ttl).append('\n');
 		// Messages to Multicast Address
-<<<<<<< HEAD
-		final String txIP = readUnsignedFormatted(knxnetipObjectIdx,
-				PropertyAccess.PID.MSG_TRANSMIT_TO_IP);
-=======
 		final String txIP = readUnsignedFormatted(knxnetipObjectIdx, PID.MSG_TRANSMIT_TO_IP);
->>>>>>> 35e7799c
 		info.append("Messages transmitted to IP: ").append(txIP).append('\n');
 
 		// Additional Ind. Addresses (shown only if tunneling is implemented)
 		if (supportsTunneling) {
 			info.append("Additional individual addresses:");
-<<<<<<< HEAD
-			try {
-				final int pid = PropertyAccess.PID.ADDITIONAL_INDIVIDUAL_ADDRESSES;
-				data = mc.readProperty(d, knxnetipObjectIdx, pid, 0, 1);
-				final int elements = toUnsigned(data);
-				info.append(" " + elements).append('\n');
-				for (int i = 0; i < elements; i++) {
-					data = read(knxnetipObjectIdx, pid);
-					info.append('\t').append(new IndividualAddress(data)).append("  ");
-				}
-			}
-			catch (final KNXException e) {
-				out.error("reading additional individual addresses of KNX device");
-=======
 			final int pid = PID.ADDITIONAL_INDIVIDUAL_ADDRESSES;
 			final int elements = readElements(knxnetipObjectIdx, pid);
 			info.append(" " + elements).append('\n');
 			for (int i = 0; i < elements; i++) {
 				data = read(knxnetipObjectIdx, pid);
 				info.append('\t').append(new IndividualAddress(data)).append("  ");
->>>>>>> 35e7799c
 			}
 		}
 	}
@@ -589,12 +483,7 @@
 	{
 		// TODO can we show some ID of what program is installed?
 
-<<<<<<< HEAD
-		final String typeAndVersion = readUnsignedFormatted(objectIdx,
-				PropertyAccess.PID.PROGRAM_VERSION);
-=======
 		final String typeAndVersion = readUnsignedFormatted(objectIdx, PID.PROGRAM_VERSION);
->>>>>>> 35e7799c
 		info.append("\tProgram version ").append(typeAndVersion).append("\n");
 		info.append('\t');
 		readLoadState(objectIdx, info, hasErrorCode);
@@ -605,7 +494,6 @@
 
 	private void readLoadState(final int objectIdx, final StringBuffer info,
 		final boolean hasErrorCode) throws InterruptedException
-<<<<<<< HEAD
 	{
 		byte[] data = read(objectIdx, PropertyAccess.PID.LOAD_STATE_CONTROL);
 		final String ls = getLoadState(data);
@@ -631,56 +519,22 @@
 
 	private String readFriendlyName() throws KNXException, InterruptedException
 	{
-=======
-	{
-		byte[] data = read(objectIdx, PropertyAccess.PID.LOAD_STATE_CONTROL);
-		final String ls = getLoadState(data);
-		info.append("Load state: ").append(ls);
-		// System B contains error code for load state "Error" (optional, but usually yes)
-		if (data[0] == 3 && hasErrorCode) {
-			data = read(objectIdx, PropertyAccess.PID.ERROR_CODE);
-			if (data != null) {
-				try {
-					// enum ErrorClassSystem
-					final DPTXlator t = TranslatorTypes.createTranslator(0, "20.011");
-					t.setData(data);
-					info.append(", error code ").append((int) t.getNumericValue()).append(": ")
-							.append(t.getValue());
-				}
-				catch (final KNXException e) {
-					// no translator
-				}
-			}
-		}
-		info.append("\n");
-	}
-
-	private String readFriendlyName() throws KNXException, InterruptedException
-	{
->>>>>>> 35e7799c
 		final char[] name = new char[30];
 		int start = 0;
 		while (true) {
 			final byte[] data = mc.readProperty(d, knxnetipObjectIdx,
-<<<<<<< HEAD
-					PropertyAccess.PID.FRIENDLY_NAME, start + 1, 10);
-=======
 					PID.FRIENDLY_NAME, start + 1, 10);
->>>>>>> 35e7799c
 			for (int i = 0; i < 10 && data[i] != 0; ++i, ++start)
 				name[start] = (char) (data[i] & 0xff);
 			if (start >= 30 || data[9] == 0)
 				return new String(name, 0, start);
 		}
-<<<<<<< HEAD
-=======
 	}
 
 	private int readElements(final int objectIndex, final int pid) throws InterruptedException
 	{
 		final byte[] elems = read(objectIndex, pid, 0, 1);
 		return elems == null ? 0 : toUnsigned(elems);
->>>>>>> 35e7799c
 	}
 
 	private byte[] read(final int objectIndex, final int pid) throws InterruptedException
@@ -701,13 +555,8 @@
 			return res.toByteArray();
 		}
 		catch (final KNXException e) {
-<<<<<<< HEAD
 			out.warn("object index " + objectIndex + " property " + pid + " error, "
 					+ e.getMessage());
-=======
-			out.log(LogLevel.WARN, "object index " + objectIndex + " property " + pid + " error, "
-					+ e.getMessage(), null);
->>>>>>> 35e7799c
 		}
 		return null;
 	}
@@ -860,11 +709,7 @@
 
 	private static void showVersion()
 	{
-<<<<<<< HEAD
 		LogService.logAlways(out, Settings.getLibraryHeader(false));
-=======
-		out.log(LogLevel.ALWAYS, Settings.getLibraryHeader(false), null);
->>>>>>> 35e7799c
 	}
 
 	private static int toUnsigned(final byte[] data)
@@ -928,8 +773,6 @@
 	}
 
 	private String getLoadState(final byte[] data)
-<<<<<<< HEAD
-=======
 	{
 		final int state = data[0] & 0xff;
 		switch (state) {
@@ -1004,81 +847,4 @@
 			sb.append(" Object Server,");
 		return sb.length() == 0 ? "" : sb.substring(0, sb.length() - 1);
 	}
-
-	private static final class ShutdownHandler extends Thread
->>>>>>> 35e7799c
-	{
-		final int state = data[0] & 0xff;
-		switch (state) {
-		case 0:
-			return "Unloaded";
-		case 1:
-			return "Loaded";
-		case 2:
-			return "Loading";
-		case 3:
-			return "Error (during load process)";
-		case 4:
-			return "Unloading";
-		case 5:
-			return "Load Completing (Intermediate)";
-		default:
-			return "Invalid load status " + state;
-		}
-	}
-
-	private String getRunState(final byte[] data)
-	{
-		final int state = data[0] & 0xff;
-		switch (state) {
-		case 0:
-			return "Halted";
-		case 1:
-			return "Running";
-		case 2:
-			return "Ready";
-		case 3:
-			return "Terminated";
-		case 4:
-			return "Starting";
-		case 5:
-			return "Shutting down";
-		default:
-			return "Invalid run state " + state;
-		}
-	}
-
-	private static String toIPAssignmentString(final byte[] data)
-	{
-		final int bitset = data[0] & 0xff;
-		String s = "";
-		final String div = ", ";
-		if ((bitset & 0x01) != 0)
-			s = "manual";
-		if ((bitset & 0x02) != 0)
-			s += (s.length() == 0 ? "" : div) + "Bootstrap Protocol";
-		if ((bitset & 0x04) != 0)
-			s += (s.length() == 0 ? "" : div) + "DHCP";
-		if ((bitset & 0x08) != 0)
-			s += (s.length() == 0 ? "" : div) + "Auto IP";
-		return s;
-	}
-
-	private static String toCapabilitiesString(final byte[] data)
-	{
-		final StringBuilder sb = new StringBuilder();
-		if ((data[1] & 0x01) == 0x01)
-			sb.append(" Device Management,");
-		if ((data[1] & 0x02) == 0x02)
-			sb.append(" Tunneling,");
-		if ((data[1] & 0x04) == 0x04)
-			sb.append(" Routing,");
-		if ((data[1] & 0x08) == 0x08)
-			sb.append(" Remote Logging,");
-		if ((data[1] & 0x10) == 0x10)
-			sb.append(" Remote Configuration and Diagnosis,");
-		if ((data[1] & 0x20) == 0x20)
-			sb.append(" Object Server,");
-		return sb.length() == 0 ? "" : sb.substring(0, sb.length() - 1);
-	}
 }